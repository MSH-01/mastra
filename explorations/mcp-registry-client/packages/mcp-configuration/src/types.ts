export interface ServerConfig {
	command: string
	args?: string[]
	env?: Record<string, string>
}

export interface ServerDefinition {
<<<<<<< HEAD
	id: string
	name: string
	description?: string
	config?: ServerConfig[]
	supportsMultipleRuntimeArgs?: boolean
	requiredEnvVars?: string[]
}
=======
  id: string
  name: string
  description?: string
  schemas?: ServerConfig[]
  supportsMultipleRuntimeArgs?: boolean
  requiredEnvVars?: string[]
} 
>>>>>>> bf647b16
<|MERGE_RESOLUTION|>--- conflicted
+++ resolved
@@ -5,20 +5,10 @@
 }
 
 export interface ServerDefinition {
-<<<<<<< HEAD
 	id: string
 	name: string
 	description?: string
-	config?: ServerConfig[]
+	schemas?: ServerConfig[]
 	supportsMultipleRuntimeArgs?: boolean
 	requiredEnvVars?: string[]
-}
-=======
-  id: string
-  name: string
-  description?: string
-  schemas?: ServerConfig[]
-  supportsMultipleRuntimeArgs?: boolean
-  requiredEnvVars?: string[]
-} 
->>>>>>> bf647b16
+}