--- conflicted
+++ resolved
@@ -230,10 +230,6 @@
         ...process.env,
         MASTRA_APP_DIR: process.cwd(),
         NODE_ENV: 'ci',
-<<<<<<< HEAD
-=======
-        MASTRA_APP_DIR: process.cwd(),
->>>>>>> 40c01e3b
       },
       shell: true,
       stdio: 'inherit', // This will pipe directly to parent process stdout/stderr
