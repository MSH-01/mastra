'use client';

import { IntegrationCredentialType } from '@arkw/core';
import { zodResolver } from '@hookform/resolvers/zod';
import React from 'react';
import { useForm } from 'react-hook-form';
import { z, ZodSchema } from 'zod';

import { useRouter } from 'next/navigation';

import { Button } from '@/components/ui/button';
import { Form, FormControl, FormField, FormItem, FormLabel, FormMessage } from '@/components/ui/form';
import { Input } from '@/components/ui/input';

import { toast } from '@/lib/toast';

import { addIntegrationAction } from '@/app/(dashboard)/integrations/actions';

import { CredentialInfo } from '../types';

function getZodSchemaFieldsShallow(schema: ZodSchema) {
  const fields: Record<string, true> = {};
  const proxy = new Proxy(fields, {
    get(_, key) {
      if (key === 'then' || typeof key !== 'string') {
        return;
      }
      fields[key] = true;
    },
  });
  schema.safeParse(proxy);
  return fields;
}

interface IntegrationSetupFormProps {
  integrationName: string;
<<<<<<< HEAD
  authType: IntegrationCredentialType;
=======
>>>>>>> cf7c2e94
  credential: Object; // CredentialInfo; (probably type)
}

export const IntegrationSetupForm = ({ integrationName, credential }: IntegrationSetupFormProps) => {
  const defaultValues = credential;
  const [isLoading, setIsLoading] = React.useState(false);
  const router = useRouter();
  const formSchema = z.object({
    clientID: z.string().min(1, 'Required'),
    clientSecret: z.string().min(1, 'Required'),
  });
  type FieldId = z.infer<typeof formSchema>;
  const fieldToLabelMap: Record<string, string> = {
    clientID: 'CLIENT_ID',
    clientSecret: 'CLIENT_SECRET',
  };
  const fields = Object.keys(getZodSchemaFieldsShallow(formSchema));
  const form = useForm<FieldId>({
    resolver: zodResolver(formSchema),
    defaultValues,
  });

<<<<<<< HEAD
  const isOauth = authType === IntegrationCredentialType.OAUTH;

=======
>>>>>>> cf7c2e94
  const onSubmit = async (credential: CredentialInfo) => {
    try {
      setIsLoading(true);
      await addIntegrationAction({ integrationName, credential });
      toast('Integration Added');

      router.push(`/setup/${integrationName}/connect`.toLowerCase());
    } catch (err) {
      setIsLoading(false);
      toast.error('Could not add integration, try again', {
        position: 'bottom-center',
      });
    }
  };

  return (
    <Form {...form}>
      <form onSubmit={form.handleSubmit(onSubmit)} className="space-y-[18px]">
        {fields.map(fieldId => {
          const isSecret = String(fieldId).toLowerCase().includes('secret') || fieldId.includes('key');
          return (
            <FormField
              key={fieldId}
              control={form.control}
              name={fieldId as keyof FieldId}
              render={({ field }) => (
                <FormItem>
                  <FormLabel className="text-arkw-el-3 text-xs font-medium">{fieldToLabelMap[fieldId]}</FormLabel>
                  <FormControl>
                    <Input
                      type={isSecret ? 'password' : 'text'}
                      className=" placeholder:text-sm bg-white/5 overflow-ellipsis"
                      placeholder="***"
                      {...field}
                    />
                  </FormControl>
                  <FormMessage />
                </FormItem>
              )}
            />
          );
        })}

        <div className="flex space-x-3 text-sm items-center">
          <Button disabled={isLoading} type="submit" className="h-8 px-4 w-full rounded">
            Save
          </Button>
        </div>
      </form>
    </Form>
  );
};<|MERGE_RESOLUTION|>--- conflicted
+++ resolved
@@ -34,10 +34,6 @@
 
 interface IntegrationSetupFormProps {
   integrationName: string;
-<<<<<<< HEAD
-  authType: IntegrationCredentialType;
-=======
->>>>>>> cf7c2e94
   credential: Object; // CredentialInfo; (probably type)
 }
 
@@ -60,11 +56,6 @@
     defaultValues,
   });
 
-<<<<<<< HEAD
-  const isOauth = authType === IntegrationCredentialType.OAUTH;
-
-=======
->>>>>>> cf7c2e94
   const onSubmit = async (credential: CredentialInfo) => {
     try {
       setIsLoading(true);
