import { z } from 'zod';

import { StepAction, RetryConfig, StepExecutionContext } from './types';

export class Step<
  TStepId extends string = any,
  TSchemaIn extends z.ZodSchema = any,
  TSchemaOut extends z.ZodSchema = any,
  TContext extends StepExecutionContext<TSchemaIn> = StepExecutionContext<TSchemaIn>,
> implements StepAction<TStepId, TSchemaIn, TSchemaOut, TContext>
{
  id: TStepId;
  description: string;
  inputSchema?: TSchemaIn;
  outputSchema?: TSchemaOut;
  payload?: Partial<z.infer<TSchemaIn>>;
<<<<<<< HEAD
  execute?: ({
    context,
    runId,
  }: {
    context: ActionContext<z.infer<TSchemaIn>>;
    runId: string;
  }) => Promise<z.infer<TSchemaOut>>;
=======
  execute: (context: TContext) => Promise<z.infer<TSchemaOut>>;
>>>>>>> 3a90864a
  retryConfig?: RetryConfig;

  constructor({
    id,
<<<<<<< HEAD
=======
    description,
>>>>>>> 3a90864a
    execute,
    payload,
    outputSchema,
    inputSchema,
    retryConfig,
  }: {
    id: TStepId;
    description?: string;
    inputSchema?: TSchemaIn;
    outputSchema?: TSchemaOut;
    retryConfig?: RetryConfig;
    payload?: Partial<z.infer<TSchemaIn>>;
<<<<<<< HEAD
    execute?: ({
      context,
      runId,
    }: {
      context: ActionContext<z.infer<TSchemaIn>>;
      runId: string;
    }) => Promise<z.infer<TSchemaOut>>;
=======
    execute: (context: TContext) => Promise<z.infer<TSchemaOut>>;
>>>>>>> 3a90864a
  }) {
    this.id = id;
    this.description = description ?? '';
    this.inputSchema = inputSchema;
    this.payload = payload;
    this.outputSchema = outputSchema;
    this.execute = execute;
    this.retryConfig = retryConfig;
  }
}<|MERGE_RESOLUTION|>--- conflicted
+++ resolved
@@ -14,25 +14,12 @@
   inputSchema?: TSchemaIn;
   outputSchema?: TSchemaOut;
   payload?: Partial<z.infer<TSchemaIn>>;
-<<<<<<< HEAD
-  execute?: ({
-    context,
-    runId,
-  }: {
-    context: ActionContext<z.infer<TSchemaIn>>;
-    runId: string;
-  }) => Promise<z.infer<TSchemaOut>>;
-=======
   execute: (context: TContext) => Promise<z.infer<TSchemaOut>>;
->>>>>>> 3a90864a
   retryConfig?: RetryConfig;
 
   constructor({
     id,
-<<<<<<< HEAD
-=======
     description,
->>>>>>> 3a90864a
     execute,
     payload,
     outputSchema,
@@ -45,17 +32,7 @@
     outputSchema?: TSchemaOut;
     retryConfig?: RetryConfig;
     payload?: Partial<z.infer<TSchemaIn>>;
-<<<<<<< HEAD
-    execute?: ({
-      context,
-      runId,
-    }: {
-      context: ActionContext<z.infer<TSchemaIn>>;
-      runId: string;
-    }) => Promise<z.infer<TSchemaOut>>;
-=======
     execute: (context: TContext) => Promise<z.infer<TSchemaOut>>;
->>>>>>> 3a90864a
   }) {
     this.id = id;
     this.description = description ?? '';
