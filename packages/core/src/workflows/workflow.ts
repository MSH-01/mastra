import { setTimeout } from 'node:timers/promises';
import { trace, context as otlpContext } from '@opentelemetry/api';
import type { Span } from '@opentelemetry/api';
import type { z } from 'zod';

import type { IAction, MastraPrimitives } from '../action';
import { MastraBase } from '../base';

import type { Step } from './step';
import type {
  ActionContext,
  RetryConfig,
  StepConfig,
  StepDef,
  StepGraph,
  StepNode,
  StepVariableType,
  WorkflowOptions,
  WorkflowRunState,
} from './types';
import { isVariableReference, updateStepInHierarchy } from './utils';
import { WorkflowInstance } from './workflow-instance';
import type { WorkflowResultReturn } from './workflow-instance';
import { WhenConditionReturnValue } from './types';
export class Workflow<
  TSteps extends Step<any, any, any>[] = any,
  TTriggerSchema extends z.ZodType<any> = any,
> extends MastraBase {
  name: string;
  triggerSchema?: TTriggerSchema;
  #retryConfig?: RetryConfig;
  #mastra?: MastraPrimitives;
  #runs: Map<string, WorkflowInstance<TSteps, TTriggerSchema>> = new Map();

  // registers stepIds on `after` calls
  #afterStepStack: string[] = [];
  #lastStepStack: string[] = [];
  #stepGraph: StepGraph = { initial: [] };
  #stepSubscriberGraph: Record<string, StepGraph> = {};
  #steps: Record<string, IAction<any, any, any, any>> = {};
  #onStepTransition: Set<(state: WorkflowRunState) => void | Promise<void>> = new Set();

  /**
   * Creates a new Workflow instance
   * @param name - Identifier for the workflow (not necessarily unique)
   * @param logger - Optional logger instance
   */
  constructor({ name, triggerSchema, retryConfig, mastra }: WorkflowOptions<TTriggerSchema>) {
    super({ component: 'WORKFLOW', name });

    this.name = name;
    this.#retryConfig = retryConfig;
    this.triggerSchema = triggerSchema;
    this.#mastra = mastra;

    if (mastra?.logger) {
      this.logger = mastra?.logger;
    }
  }

  step<
    TStep extends IAction<any, any, any, any>,
    CondStep extends StepVariableType<any, any, any, any>,
    VarStep extends StepVariableType<any, any, any, any>,
  >(step: TStep, config?: StepConfig<TStep, CondStep, VarStep, TTriggerSchema>) {
    const { variables = {} } = config || {};

    const requiredData: Record<string, any> = {};

    // Add valid variables to requiredData
    for (const [key, variable] of Object.entries(variables)) {
      if (variable && isVariableReference(variable)) {
        requiredData[key] = variable;
      }
    }

    const stepKey = this.#makeStepKey(step);

    const graphEntry: StepNode = {
      step,
      config: {
        ...this.#makeStepDef(stepKey),
        ...config,
        data: requiredData,
      },
    };

    this.#steps[stepKey] = step;

    const parentStepKey = this.#afterStepStack[this.#afterStepStack.length - 1];
    const stepGraph = this.#stepSubscriberGraph[parentStepKey || ''];

    // if we are in an after chain and we have a stepGraph
    if (parentStepKey && stepGraph) {
      // if the stepGraph has an initial, but it doesn't contain the current step, add it to the initial
      if (!stepGraph.initial.some(step => step.step.id === stepKey)) {
        stepGraph.initial.push(graphEntry);
      }
      // add the current step to the stepGraph
      stepGraph[stepKey] = [];
    } else {
      // Normal step addition to main graph
      if (!this.#stepGraph[stepKey]) this.#stepGraph[stepKey] = [];
      this.#stepGraph.initial.push(graphEntry);
    }
    this.#lastStepStack.push(stepKey);

    return this;
  }

  #makeStepKey(step: Step<any, any, any>) {
    // return `${step.id}${this.#delimiter}${Object.keys(this.steps2).length}`;
    return `${step.id}`;
  }

  then<
    TStep extends IAction<any, any, any, any>,
    CondStep extends StepVariableType<any, any, any, any>,
    VarStep extends StepVariableType<any, any, any, any>,
  >(step: TStep, config?: StepConfig<TStep, CondStep, VarStep, TTriggerSchema>) {
    const { variables = {} } = config || {};

    const requiredData: Record<string, any> = {};

    // Add valid variables to requiredData
    for (const [key, variable] of Object.entries(variables)) {
      if (variable && isVariableReference(variable)) {
        requiredData[key] = variable;
      }
    }

    const lastStepKey = this.#lastStepStack[this.#lastStepStack.length - 1];
    const stepKey = this.#makeStepKey(step);

    const graphEntry: StepNode = {
      step,
      config: {
        ...this.#makeStepDef(stepKey),
        ...config,
        data: requiredData,
      },
    };

    this.#steps[stepKey] = step;
    // if then is called without a step, we are done
    if (!lastStepKey) return this;

    const parentStepKey = this.#afterStepStack[this.#afterStepStack.length - 1];
    const stepGraph = this.#stepSubscriberGraph[parentStepKey || ''];

    if (parentStepKey && stepGraph && stepGraph[lastStepKey]) {
      stepGraph[lastStepKey].push(graphEntry);
    } else {
      // add the step to the graph if not already there.. it should be there though, unless magic
      if (!this.#stepGraph[lastStepKey]) this.#stepGraph[lastStepKey] = [];

      // add the step to the graph
      this.#stepGraph[lastStepKey].push(graphEntry);
    }

    return this;
  }

<<<<<<< HEAD
  after<TStep extends IAction<any, any, any, any>>(steps: TStep | TStep[]) {
    const stepsArray = Array.isArray(steps) ? steps : [steps];
    const stepKeys = stepsArray.map(step => this.#makeStepKey(step));

    // Create a compound key for multiple steps
    const compoundKey = stepKeys.join('&&');
    this.#afterStepStack.push(compoundKey);
=======
  private loop<
    FallbackStep extends IAction<any, any, any, any>,
    CondStep extends StepVariableType<any, any, any, any>,
    VarStep extends StepVariableType<any, any, any, any>,
  >(
    applyOperator: (op: string, value: any, target: any) => { status: string },
    condition: StepConfig<FallbackStep, CondStep, VarStep, TTriggerSchema>['when'],
    fallbackStep: FallbackStep,
  ) {
    const lastStepKey = this.#lastStepStack[this.#lastStepStack.length - 1];
    // If no last step, we can't do anything
    if (!lastStepKey) return this;

    const fallbackStepKey = this.#makeStepKey(fallbackStep);

    // Store the fallback step
    this.#steps[fallbackStepKey] = fallbackStep;

    // Create a check step that evaluates the condition
    const checkStepKey = `__${fallbackStepKey}_check`;
    const checkStep = {
      id: checkStepKey,
      execute: async ({ context }: any) => {
        if (typeof condition === 'function') {
          const result = await condition({ context });
          return { status: result ? 'complete' : 'continue' };
        }

        // For query-based conditions, we need to:
        // 1. Get the actual value from the reference
        // 2. Compare it with the query
        if (condition && 'ref' in condition) {
          const { ref, query } = condition;
          // Handle both string IDs and step objects with IDs
          const stepId = typeof ref.step === 'string' ? ref.step : 'id' in ref.step ? ref.step.id : null;
          if (!stepId) {
            return { status: 'continue' }; // If we can't get the step ID, continue looping
          }

          const stepOutput = context.steps?.[stepId]?.output;
          if (!stepOutput) {
            return { status: 'continue' }; // If we can't find the value, continue looping
          }

          // Get the value at the specified path
          const value = ref.path.split('.').reduce((obj, key) => obj?.[key], stepOutput);

          // Compare the value with the query
          const operator = Object.keys(query)[0] as keyof typeof query;
          const target = query[operator];

          return applyOperator(operator as string, value, target);
        }

        return { status: 'continue' };
      },
    };
    this.#steps[checkStepKey] = checkStep;

    // Loop finished step
    const loopFinishedStepKey = `__${fallbackStepKey}_loop_finished`;
    const loopFinishedStep = {
      id: loopFinishedStepKey,
      execute: async ({ context }: any) => {
        return { success: true };
      },
    };
    this.#steps[checkStepKey] = checkStep;

    // First add the check step after the last step
    this.then(checkStep);

    // Then create a branch after the check step that loops back to the fallback step
    this.after(checkStep)
      .step(fallbackStep, {
        when: async ({ context }) => {
          const checkStepResult = context.steps?.[checkStepKey];
          if (checkStepResult?.status !== 'success') {
            return WhenConditionReturnValue.ABORT;
          }

          const status = checkStepResult?.output?.status;
          return status === 'continue' ? WhenConditionReturnValue.CONTINUE : WhenConditionReturnValue.CONTINUE_FAILED;
        },
      })
      .then(checkStep)
      .step(loopFinishedStep, {
        when: async ({ context }) => {
          const checkStepResult = context.steps?.[checkStepKey];
          if (checkStepResult?.status !== 'success') {
            return WhenConditionReturnValue.CONTINUE_FAILED;
          }

          const status = checkStepResult?.output?.status;
          return status === 'complete' ? WhenConditionReturnValue.CONTINUE : WhenConditionReturnValue.CONTINUE_FAILED;
        },
      });

    return this;
  }

  while<
    FallbackStep extends IAction<any, any, any, any>,
    CondStep extends StepVariableType<any, any, any, any>,
    VarStep extends StepVariableType<any, any, any, any>,
  >(condition: StepConfig<FallbackStep, CondStep, VarStep, TTriggerSchema>['when'], fallbackStep: FallbackStep) {
    const applyOperator = (operator: string, value: any, target: any) => {
      switch (operator) {
        case '$eq':
          return { status: value !== target ? 'complete' : 'continue' };
        case '$ne':
          return { status: value === target ? 'complete' : 'continue' };
        case '$gt':
          return { status: value <= target ? 'complete' : 'continue' };
        case '$gte':
          return { status: value < target ? 'complete' : 'continue' };
        case '$lt':
          return { status: value >= target ? 'complete' : 'continue' };
        case '$lte':
          return { status: value > target ? 'complete' : 'continue' };
        default:
          return { status: 'continue' };
      }
    };

    return this.loop(applyOperator, condition, fallbackStep);
  }

  until<
    FallbackStep extends IAction<any, any, any, any>,
    CondStep extends StepVariableType<any, any, any, any>,
    VarStep extends StepVariableType<any, any, any, any>,
  >(condition: StepConfig<FallbackStep, CondStep, VarStep, TTriggerSchema>['when'], fallbackStep: FallbackStep) {
    const applyOperator = (operator: string, value: any, target: any) => {
      switch (operator) {
        case '$eq':
          return { status: value === target ? 'complete' : 'continue' };
        case '$ne':
          return { status: value !== target ? 'complete' : 'continue' };
        case '$gt':
          return { status: value > target ? 'complete' : 'continue' };
        case '$gte':
          return { status: value >= target ? 'complete' : 'continue' };
        case '$lt':
          return { status: value < target ? 'complete' : 'continue' };
        case '$lte':
          return { status: value <= target ? 'complete' : 'continue' };
        default:
          return { status: 'continue' };
      }
    };

    return this.loop(applyOperator, condition, fallbackStep);
  }

  after<TStep extends IAction<any, any, any, any>>(step: TStep) {
    const stepKey = this.#makeStepKey(step);
    this.#afterStepStack.push(stepKey);
>>>>>>> a80bdaf4

    // Initialize subscriber array for this compound step if it doesn't exist
    if (!this.#stepSubscriberGraph[compoundKey]) {
      this.#stepSubscriberGraph[compoundKey] = { initial: [] };
    }

    return this as Omit<typeof this, 'then' | 'after'>;
  }

  /**
   * Executes the workflow with the given trigger data
   * @param triggerData - Initial data to start the workflow with
   * @returns Promise resolving to workflow results or rejecting with error
   * @throws Error if trigger schema validation fails
   */

  createRun(): WorkflowResultReturn<TTriggerSchema> {
    const run = new WorkflowInstance({
      logger: this.logger,
      name: this.name,
      mastra: this.#mastra,
      retryConfig: this.#retryConfig,

      steps: this.#steps,
      stepGraph: this.#stepGraph,
      stepSubscriberGraph: this.#stepSubscriberGraph,

      onStepTransition: this.#onStepTransition,
      onFinish: () => {
        this.#runs.delete(run.runId);
      },
    });
    this.#runs.set(run.runId, run);
    return {
      start: run.start.bind(run),
      runId: run.runId,
    };
  }

  /**
   * Rebuilds the machine with the current steps configuration and validates the workflow
   *
   * This is the last step of a workflow builder method chain
   * @throws Error if validation fails
   *
   * @returns this instance for method chaining
   */
  commit() {
    return this;
  }

  // record all object paths that leads to a suspended state
  #getSuspendedPaths({
    value,
    path,
    suspendedPaths,
  }: {
    value: string | Record<string, string>;
    path: string;
    suspendedPaths: Set<string>;
  }) {
    if (typeof value === 'string') {
      if (value === 'suspended') {
        suspendedPaths.add(path);
      }
    } else {
      Object.keys(value).forEach(key =>
        this.#getSuspendedPaths({ value: value[key]!, path: path ? `${path}.${key}` : key, suspendedPaths }),
      );
    }
  }

  async #loadWorkflowSnapshot(runId: string) {
    if (!this.#mastra?.storage) {
      this.logger.debug('Snapshot cannot be loaded. Mastra engine is not initialized', { runId });
      return;
    }

    const activeRun = this.#runs.get(runId);
    if (activeRun) {
      await activeRun.persistWorkflowSnapshot();
    }
    return this.#mastra.storage.loadWorkflowSnapshot({ runId, workflowName: this.name });
  }

  getExecutionSpan(runId: string) {
    return this.#runs.get(runId)?.executionSpan;
  }

  #makeStepDef<TStepId extends TSteps[number]['id'], TSteps extends Step<any, any, any>[]>(
    stepId: TStepId,
  ): StepDef<TStepId, TSteps, any, any>[TStepId] {
    const executeStep = (
      handler: (data: any) => Promise<(data: any) => void>,
      spanName: string,
      attributes?: Record<string, string>,
    ) => {
      return async (data: any) => {
        return await otlpContext.with(
          trace.setSpan(otlpContext.active(), this.getExecutionSpan(attributes?.runId ?? data?.runId) as Span),
          async () => {
            // @ts-ignore
            return this.#mastra.telemetry.traceMethod(handler, {
              spanName,
              attributes,
            })(data);
          },
        );
      };
    };

    // NOTE: destructuring rest breaks some injected runtime fields, like runId
    // TODO: investigate why that is exactly
    const handler = async ({ context, ...rest }: ActionContext<TSteps[number]['inputSchema']>) => {
      const targetStep = this.#steps[stepId];
      if (!targetStep) throw new Error(`Step not found`);

      const { payload = {}, execute = async () => {} } = targetStep;

      // Merge static payload with dynamically resolved variables
      // Variables take precedence over payload values
      const mergedData = {
        ...(payload as {}),
        ...context,
      };

      // Only trace if telemetry is available and action exists
      const finalAction = this.#mastra?.telemetry
        ? executeStep(execute, `workflow.${this.name}.action.${stepId}`, {
            componentName: this.name,
            runId: rest.runId as string,
          })
        : execute;

      return finalAction ? await finalAction({ context: mergedData, ...rest }) : {};
    };

    // Only trace handler if telemetry is available

    const finalHandler = ({ context, ...rest }: ActionContext<TSteps[number]['inputSchema']>) => {
      if (this.getExecutionSpan(rest?.runId as string)) {
        return executeStep(handler, `workflow.${this.name}.step.${stepId}`, {
          componentName: this.name,
          runId: rest?.runId as string,
        })({ context, ...rest });
      }

      return handler({ context, ...rest });
    };

    return {
      handler: finalHandler,
      data: {},
    };
  }

  #getActivePathsAndStatus(value: Record<string, any>): Array<{
    stepPath: string[];
    stepId: string;
    status: string;
  }> {
    const paths: Array<{
      stepPath: string[];
      stepId: string;
      status: string;
    }> = [];

    const traverse = (current: Record<string, any>, path: string[] = []) => {
      for (const [key, value] of Object.entries(current)) {
        const currentPath = [...path, key];

        if (typeof value === 'string') {
          // Found a leaf state
          paths.push({
            stepPath: currentPath,
            stepId: key,
            status: value,
          });
        } else if (typeof value === 'object' && value !== null) {
          // Continue traversing
          traverse(value, currentPath);
        }
      }
    };

    traverse(value);
    return paths;
  }

  async getState(runId: string): Promise<WorkflowRunState | null> {
    // If this is the currently running workflow
    const run = this.#runs.get(runId);
    if (run) {
      return run.getState();
    }

    // If workflow is suspended/stored, get from storage
    const storedSnapshot = await this.#mastra?.storage?.loadWorkflowSnapshot({
      runId,
      workflowName: this.name,
    });

    if (storedSnapshot) {
      const parsed = storedSnapshot;

      const m = this.#getActivePathsAndStatus(parsed.value);

      return {
        runId,
        value: parsed.value,
        context: parsed.context,
        activePaths: m,
        timestamp: Date.now(),
      };
    }

    return null;
  }

  watch(onTransition: (state: WorkflowRunState) => void): () => void {
    this.#onStepTransition.add(onTransition);

    return () => {
      this.#onStepTransition.delete(onTransition);
    };
  }

  async resume({
    runId,
    stepId,
    context: resumeContext,
  }: {
    runId: string;
    stepId: string;
    context?: Record<string, any>;
  }) {
    // NOTE: setTimeout(0) makes sure that if the workflow is still running
    // we'll wait for any state changes to be applied before resuming
    await setTimeout(0);
    return this._resume({ runId, stepId, context: resumeContext });
  }

  async _resume({
    runId,
    stepId,
    context: resumeContext,
  }: {
    runId: string;
    stepId: string;
    context?: Record<string, any>;
  }) {
    const snapshot = await this.#loadWorkflowSnapshot(runId);

    if (!snapshot) {
      throw new Error(`No snapshot found for workflow run ${runId}`);
    }

    let parsedSnapshot;
    try {
      parsedSnapshot = typeof snapshot === 'string' ? JSON.parse(snapshot as unknown as string) : snapshot;
    } catch (error) {
      this.logger.debug('Failed to parse workflow snapshot for resume', { error, runId });
      throw new Error('Failed to parse workflow snapshot');
    }

    const origSnapshot = parsedSnapshot;
    const startStepId = parsedSnapshot.suspendedSteps?.[stepId];
    if (!startStepId) {
      return;
    }
    parsedSnapshot =
      startStepId === 'trigger'
        ? parsedSnapshot
        : { ...parsedSnapshot?.childStates?.[startStepId], ...{ suspendedSteps: parsedSnapshot.suspendedSteps } };
    if (!parsedSnapshot) {
      throw new Error(`No snapshot found for step: ${stepId} starting at ${startStepId}`);
    }

    // Update context if provided

    if (resumeContext) {
      parsedSnapshot.context.steps[stepId] = {
        status: 'success',
        output: {
          ...(parsedSnapshot?.context?.steps?.[stepId]?.output || {}),
          ...resumeContext,
        },
      };
    }

    // Reattach the step handler
    // TODO: need types
    if (parsedSnapshot.children) {
      Object.entries(parsedSnapshot.children).forEach(([_childId, child]: [string, any]) => {
        if (child.snapshot?.input?.stepNode) {
          // Reattach handler
          const stepDef = this.#makeStepDef(child.snapshot.input.stepNode.step.id);
          child.snapshot.input.stepNode.config = {
            ...child.snapshot.input.stepNode.config,
            ...stepDef,
          };

          // Sync the context
          child.snapshot.input.context = parsedSnapshot.context;
        }
      });
    }

    parsedSnapshot.value = updateStepInHierarchy(parsedSnapshot.value, stepId);

    // Reset attempt count
    if (parsedSnapshot.context?.attempts) {
      parsedSnapshot.context.attempts[stepId] =
        this.#steps[stepId]?.retryConfig?.attempts || this.#retryConfig?.attempts || 3;
    }

    this.logger.debug('Resuming workflow with updated snapshot', {
      updatedSnapshot: parsedSnapshot,
      runId,
      stepId,
    });

    const run =
      this.#runs.get(runId) ??
      new WorkflowInstance({
        logger: this.logger,
        name: this.name,
        mastra: this.#mastra,
        retryConfig: this.#retryConfig,

        steps: this.#steps,
        stepGraph: this.#stepGraph,
        stepSubscriberGraph: this.#stepSubscriberGraph,

        onStepTransition: this.#onStepTransition,
        runId,
        onFinish: () => {
          this.#runs.delete(run.runId);
        },
      });

    run.setState(origSnapshot?.value);
    this.#runs.set(run.runId, run);
    return run?.execute({
      snapshot: parsedSnapshot,
      stepId,
    });
  }
  __registerPrimitives(p: MastraPrimitives) {
    if (p.telemetry) {
      this.__setTelemetry(p.telemetry);
    }

    if (p.logger) {
      this.__setLogger(p.logger);
    }

    this.#mastra = p;
  }

  get stepGraph() {
    return this.#stepGraph;
  }

  get stepSubscriberGraph() {
    return this.#stepSubscriberGraph;
  }

  get steps() {
    return this.#steps;
  }
}<|MERGE_RESOLUTION|>--- conflicted
+++ resolved
@@ -18,10 +18,10 @@
   WorkflowOptions,
   WorkflowRunState,
 } from './types';
+import { WhenConditionReturnValue } from './types';
 import { isVariableReference, updateStepInHierarchy } from './utils';
 import { WorkflowInstance } from './workflow-instance';
 import type { WorkflowResultReturn } from './workflow-instance';
-import { WhenConditionReturnValue } from './types';
 export class Workflow<
   TSteps extends Step<any, any, any>[] = any,
   TTriggerSchema extends z.ZodType<any> = any,
@@ -161,15 +161,6 @@
     return this;
   }
 
-<<<<<<< HEAD
-  after<TStep extends IAction<any, any, any, any>>(steps: TStep | TStep[]) {
-    const stepsArray = Array.isArray(steps) ? steps : [steps];
-    const stepKeys = stepsArray.map(step => this.#makeStepKey(step));
-
-    // Create a compound key for multiple steps
-    const compoundKey = stepKeys.join('&&');
-    this.#afterStepStack.push(compoundKey);
-=======
   private loop<
     FallbackStep extends IAction<any, any, any, any>,
     CondStep extends StepVariableType<any, any, any, any>,
@@ -325,10 +316,13 @@
     return this.loop(applyOperator, condition, fallbackStep);
   }
 
-  after<TStep extends IAction<any, any, any, any>>(step: TStep) {
-    const stepKey = this.#makeStepKey(step);
-    this.#afterStepStack.push(stepKey);
->>>>>>> a80bdaf4
+  after<TStep extends IAction<any, any, any, any>>(steps: TStep | TStep[]) {
+    const stepsArray = Array.isArray(steps) ? steps : [steps];
+    const stepKeys = stepsArray.map(step => this.#makeStepKey(step));
+
+    // Create a compound key for multiple steps
+    const compoundKey = stepKeys.join('&&');
+    this.#afterStepStack.push(compoundKey);
 
     // Initialize subscriber array for this compound step if it doesn't exist
     if (!this.#stepSubscriberGraph[compoundKey]) {
